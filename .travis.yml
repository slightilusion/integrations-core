--- conflicted
+++ resolved
@@ -9,10 +9,7 @@
   apt:
     packages:
       - tdsodbc
-<<<<<<< HEAD
       - libsystemd-dev
-=======
->>>>>>> 87278a28
       - unixodbc-dev
 cache:
   directories:
