# (C) Datadog, Inc. 2015-2017
# (C) Takumi Sakamoto <takumi.saka@gmail.com> 2014
# All rights reserved
# Licensed under Simplified BSD License (see LICENSE)

# 3rd party
import requests

from six.moves.urllib.parse import urlparse

# project
from datadog_checks.checks import AgentCheck
from datadog_checks.utils.headers import headers


class Fluentd(AgentCheck):
    DEFAULT_TIMEOUT = 5
    SERVICE_CHECK_NAME = 'fluentd.is_ok'
    GAUGES = ['retry_count', 'buffer_total_queued_size', 'buffer_queue_length']
    _AVAILABLE_TAGS = frozenset(['plugin_id', 'type'])

    def __init__(self, name, init_config, agentConfig, instances=None):
        AgentCheck.__init__(self, name, init_config, agentConfig, instances)
        self.default_timeout = init_config.get('default_timeout', self.DEFAULT_TIMEOUT)

    """Tracks basic fluentd metrics via the monitor_agent plugin
    * number of retry_count
    * number of buffer_queue_length
    * number of buffer_total_queued_size

    $ curl http://localhost:24220/api/plugins.json
    {"plugins":[{"type": "monitor_agent", ...}, {"type": "forward", ...}]}
    """
    def check(self, instance):
        if 'monitor_agent_url' not in instance:
            raise Exception('Fluentd instance missing "monitor_agent_url" value.')

        try:
            url = instance.get('monitor_agent_url')
            plugin_ids = instance.get('plugin_ids', [])
            custom_tags = instance.get('tags', [])

            # Fallback  with `tag_by: plugin_id`
            tag_by = instance.get('tag_by')
            tag_by = tag_by if tag_by in self._AVAILABLE_TAGS else 'plugin_id'

            parsed_url = urlparse(url)
            monitor_agent_host = parsed_url.hostname
            monitor_agent_port = parsed_url.port or 24220
            service_check_tags = ['fluentd_host:%s' % monitor_agent_host, 'fluentd_port:%s'
                                  % monitor_agent_port] + custom_tags

<<<<<<< HEAD
            self.HTTP_CONFIG_REMAPPER = {
                'headers': headers(self.agentConfig)
            }
            r = self.http.get(url)
=======
            timeout = float(instance.get('timeout', self.default_timeout))

            r = requests.get(url, headers=headers(self.agentConfig), timeout=timeout)
>>>>>>> 0472d0ec
            r.raise_for_status()
            status = r.json()

            for p in status['plugins']:
                tag = "%s:%s" % (tag_by, p.get(tag_by))
                for m in self.GAUGES:
                    metric = p.get(m)
                    if metric is None:
                        continue
                    if m == 'retry_count':
                        # Since v1, retry_count counts the total number of errors.
                        # Use retry/steps field for temporal retry count instead.
                        rs = p.get("retry")
                        if rs is not None:
                            if rs.get("steps") is not None:
                                metric = rs.get("steps")
                            else:
                                metric = 0
                    # Filter unspecified plugins to keep backward compatibility.
                    if len(plugin_ids) == 0 or p.get('plugin_id') in plugin_ids:
                        self.gauge('fluentd.%s' % (m), metric, [tag] + custom_tags)
        except Exception as e:
            msg = "No stats could be retrieved from %s : %s" % (url, str(e))
            self.service_check(self.SERVICE_CHECK_NAME, AgentCheck.CRITICAL,
                               tags=service_check_tags, message=msg)
            raise
        else:
            self.service_check(self.SERVICE_CHECK_NAME, AgentCheck.OK, tags=service_check_tags)<|MERGE_RESOLUTION|>--- conflicted
+++ resolved
@@ -50,16 +50,10 @@
             service_check_tags = ['fluentd_host:%s' % monitor_agent_host, 'fluentd_port:%s'
                                   % monitor_agent_port] + custom_tags
 
-<<<<<<< HEAD
             self.HTTP_CONFIG_REMAPPER = {
                 'headers': headers(self.agentConfig)
             }
             r = self.http.get(url)
-=======
-            timeout = float(instance.get('timeout', self.default_timeout))
-
-            r = requests.get(url, headers=headers(self.agentConfig), timeout=timeout)
->>>>>>> 0472d0ec
             r.raise_for_status()
             status = r.json()
 
