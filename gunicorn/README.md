--- conflicted
+++ resolved
@@ -119,11 +119,5 @@
 ```
 
 ## Further Reading
-<<<<<<< HEAD
 ### Blog Article
-To get a better idea of how (or why) to integrate your Gunicorn apps with Datadog, check out our [blog post](https://www.datadoghq.com/blog/monitor-gunicorn-performance/).
-=======
-
-- To get a better idea of how (or why) to integrate your Gunicorn apps with Datadog, check out our [blog post](https://www.datadoghq.com/blog/monitor-gunicorn-performance/).
-- Learn about [StatsD, what it is and how it can help you](https://www.datadoghq.com/blog/statsd).
->>>>>>> 95df1635
+To get a better idea of how (or why) to integrate your Gunicorn apps with Datadog, check out our [blog post](https://www.datadoghq.com/blog/monitor-gunicorn-performance/).